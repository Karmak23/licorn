--- conflicted
+++ resolved
@@ -19,8 +19,4 @@
 :license: GNU GPL version 2
 """
 
-<<<<<<< HEAD
-version = '1.4.2+dev'
-=======
-version = '1.4.2.1'
->>>>>>> 5a42a16c
+version = '1.4.2.1+dev'