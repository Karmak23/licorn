--- conflicted
+++ resolved
@@ -55,11 +55,7 @@
 
 		self.config_dir              = u'/etc/licorn'
 		self.data_dir                = u'/var/lib/licorn'
-<<<<<<< HEAD
-		self.config_dir              = u'/var/cache/licorn'
-=======
 		self.cache_dir               = u'/var/cache/licorn'
->>>>>>> a627a1e2
 		self.check_config_dir        = self.config_dir + u'/check.d'
 		self.main_config_file        = self.config_dir + u'/licorn.conf'
 		self.inotifier_exclude_file  = self.config_dir + u'/nowatch.conf'
