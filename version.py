--- conflicted
+++ resolved
@@ -19,8 +19,4 @@
 :license: GNU GPL version 2
 """
 
-<<<<<<< HEAD
-version = '1.6-dev+wmi3'
-=======
-version = '1.6'
->>>>>>> 5f8248d9
+version = '1.7-dev+wmi3'