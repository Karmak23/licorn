# -*- coding: utf-8 -*-
"""
Licorn version

This file should contain only variables.
These variables must be altered manually,
while using the GIT flow tools on a new "release":

	# Example: release_name_and_number == 'licorn-1.4.1'
	git flow release start <release_name_and_number>

	# alter the files… do work…

	git flow release finish <release_name_and_number>

	# then package everything for release testing on daily.licorn.org

:copyright: 2005-2012 Olivier Cortès <olive@licorn.org>
:license: GNU GPL version 2
"""

<<<<<<< HEAD
version = '1.6-dev:WMI3'
=======
version = '1.6-dev+bnjr+urls+cnfg'
>>>>>>> 38e65018
<|MERGE_RESOLUTION|>--- conflicted
+++ resolved
@@ -19,8 +19,4 @@
 :license: GNU GPL version 2
 """
 
-<<<<<<< HEAD
-version = '1.6-dev:WMI3'
-=======
-version = '1.6-dev+bnjr+urls+cnfg'
->>>>>>> 38e65018
+version = '1.6-dev+WMI3'