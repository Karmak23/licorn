/* 
	* Add a div "upload_recap" for upload results
	* add a div "classic_upload" if you need it, it will be bind to the same action as the drag and drop upload function

*/

$(document).ready(function(){
	//http://api.jquery.com/category/events/event-object/
	$.event.props.push("dataTransfer");
});

(function( $ ){

  $.fn.upload_dnd = function( options ) {

    // Create some defaults, extending them with any options that were provided
    var settings = $.extend( {
    	'upload_action_url': '/',			// post upload action

    	'pre_function' : null,			// pre func to run before upload. return a dict of post argument sent during post upload action

    	'error_hanlder' : null,
    	'success_hanlder' : null,

    	"recap_line" : '<div><span id="recap_file_name"></span><span id="recap_file_size"></span><span id="recap_file_progress"></span></div>',


     	"error_image_url" : '/media/images/16x16/emblem-important.png',
     	"file_size_max" : null,
    }, options);

    return this.each(function() {
    
    	$(this).bind('drop', { 'settings' : settings, 'drag_target': this }, drop )
    	$(this).bind('dragover', stop_event )
    
    	// bind the dragenter to apply a style when drag enter in the upload box
    	// NOTE : we use a counter, because in Chromium, a dragleave event is triggered when entering a child
    	$(this).bind('dragenter', { 'settings' : settings, 'drag_target': this }, drag_enter );

    	$(this).bind('dragleave', { 'settings' : settings, 'drag_target': this }, drag_leave);

    	// apply default css
    	$(this).addClass('upload_area_default');
<<<<<<< HEAD
    	
    	// bind our events to the "normal" http file browser, if found
    	if ($('#classic_upload') != []) {
			$('#classic_upload').change(function(event){
				// get files
				var files = event.target.files

				if (settings.run_function != null) {
					// the default action is overwritten
					settings.run_function(files, settings)
				}
				else {
					do_upload(files, settings)
				}
			});
		}
=======

    	// append the "normal upload" form
    	normal_html = "<input type='file' id='classic_upload'/>"
    	$(settings.recap_element).append(normal_html)

    	// bind our events to the "normal" http file browser
		$('#classic_upload').change(function(event){
			// get files
			var files = event.target.files

			if (settings.run_function != null) {
				// the default action is overwritten
				settings.run_function(files, settings)
			}
			else {
				do_upload(files, settings)
			}
		});



    	//$(this).bind({
		//	"dragenter dragexit dragover" : stop_event,
		//});
>>>>>>> 58fc7a19
    });
  };
})( jQuery );

var num_drag_event = 0;

function drag_enter(event) {
	settings = event.data.settings
	target = $(event.data.drag_target)

	num_drag_event++;
    target.addClass('upload_area_hover');

    stop_event(event)
}
function drag_leave(event) {
	settings = event.data.settings
	target = $(event.data.drag_target)

	num_drag_event--;
	if (num_drag_event == 0) {
		target.removeClass('upload_area_hover');
	}

	stop_event(event)
}



// http://code.google.com/p/chromium/issues/detail?id=106705
// issue with dragleave qui se répete on hover:  http://bugs.jquery.com/ticket/11801

function drop(event){
	stop_event(event)
	//console.log(">> drop function")
	// get settings
	settings = event.data.settings

	// get upload files from event
	var files = event.dataTransfer.files;
	////console.log('>>>> files ', files)

	stop_event(event);
	// drag leave
	$(event.data.drag_target).trigger('dragleave')

	if (settings.run_function != null) {
		// the default action is overwritten
		settings.run_function(files, settings)
	}
	else {
		do_upload(files, settings)
	}


}

function do_upload(files, settings) {
	//console.log('\t >> do upload')

	$.each(files, function(i, file) {
		//console.log('tototototo')

		//console.log(file)


	  	// prepare the recap line
	  	console.log($('#upload_recap'), $('#upload_recap') != [])
	  	if ($('#upload_recap') != []) {
			var recap_line = $(settings.recap_line)
			$(recap_line).find('#recap_file_name').html(file.name)
			$(recap_line).find('#recap_file_size').html(getReadableFileSizeString(file.size))
			console.log(recap_line)
			$('#upload_recap').append(recap_line)
		}

	  	// prepare the error_div
	  	var error_div = $('<center><img src="'+settings.error_image_url+'"><center>')

	  	// check unknown file type (e.g. a public user drop a directory)
	  	//console.log('checkfiletype ', file.type)
	  	if (file.type == "") {
	  		//console.log('UNKNOWN FILE TYPE')
	  		recap_line
		    	.find('#recap_file_progress').html('').append(error_div.attr('title', "Unknown file type"));
		    recap_line.addClass('upload-result-error')

		    return false;
	  	}
	  	else if( settings.file_size_max != null) {
	  		console.log("max size set to ", settings.file_size_max)
	  		if (file.size > settings.file_size_max) {
	  			recap_line
					.find('#recap_file_progress').html('').append(error_div.attr('title', "File too big, maximun allowed "+getReadableFileSizeString(settings.file_size_max)));
				recap_line.addClass('upload-result-error')
	  			return false;
	  		}

	  	}



	  	// AT this point, all should be ok

<<<<<<< HEAD
		// bind upload events
		var xhr = jQuery.ajaxSettings.xhr();
		if(xhr.upload){
			xhr.upload.addEventListener('progress', function (e) {
				if (e.lengthComputable) {
					var percentage = Math.round((e.loaded * 100) / e.total);
					recap_line
						.find('#recap_file_progress')
							.html('<div class="progress progress-striped" style="display:\'inline\'"> <div class="bar" style="width: '+percentage+'%;">'+percentage+'%</div></div>')
					recap_line.addClass('upload-result-success')
					////console.log("Percentage loaded: ", percentage);
=======
			// bind upload events
			var xhr = jQuery.ajaxSettings.xhr();
			if(xhr.upload){
				xhr.upload.addEventListener('progress', function (e) {
					if (e.lengthComputable) {
	                    var percentage = Math.round((e.loaded * 100) / e.total);
					    recap_line
					    	.find('#recap_file_progress')
					    		.html('<div class="progress progress-striped" style="display:\'inline\'"> <div class="bar" style="width: '+percentage+'%;">'+percentage+'%</div></div>')
	                    ////console.log("Percentage loaded: ", percentage);
	                }
	                stop_event(e)
	            }, false);
			}

			xhr.upload.addEventListener("load", function(e) {
					//console.log('LOAD EVENT', e)
					stop_event(e)
				}, false);
			xhr.upload.addEventListener("error", function(e) {
					//console.log('RROR EVENT')
					stop_event(e)
				}, false);
			xhr.upload.addEventListener("abort", function() {
					//console.log('CANCEL EVENT')
					stop_event(e)
				}, false);



			provider=function(){ return xhr; };

			var csrf_token = {};
			if ($('input[name$="csrfmiddlewaretoken"]') != null) {
				csrf_token = { csrfmiddlewaretoken : $('input[name$="csrfmiddlewaretoken"]').attr('value') }
			}


			var datas = $.extend( {
		    	'file': file,			// post upload action

		    }, csrf_token);

		    d = new FormData
		  	$.map(datas, function(value, key) {
		    	d.append(key, value)
		    })

			////console.log('d', d)
			////console.log('settings', settings)

			// Requete ajax pour envoyer le fichier
			$.ajax({
				url:settings.upload_action_url,
				type: 'POST',
				data: d,
				async: true,

				xhr:provider,
				processData:false,
				contentType:false,
				success:function(data) {
					settings.success_handler(data)
				},
				error:function(error){
					recap_line.find('#recap_file_progress').html('').append(error_div.attr('title', error.statusText))
					settings.error_handler()
>>>>>>> 58fc7a19
				}
				stop_event(e)
			}, false);
		}

		xhr.upload.addEventListener("load", function(e) {
				//console.log('LOAD EVENT', e)
				stop_event(e)
			}, false);
		xhr.upload.addEventListener("error", function(e) {
				//console.log('RROR EVENT')
				stop_event(e)
			}, false);
		xhr.upload.addEventListener("abort", function() {
				//console.log('CANCEL EVENT')
				stop_event(e)
			}, false);



		provider=function(){ return xhr; };
		
		var csrf_token = {};
		if ($('input[name$="csrfmiddlewaretoken"]') != null) {
			csrf_token = { csrfmiddlewaretoken : $('input[name$="csrfmiddlewaretoken"]').attr('value') }
		}


		var datas = $.extend( {
			'file': file,			// post upload action

		}, csrf_token);

		d = new FormData
		$.map(datas, function(value, key) {
			d.append(key, value)
		})

		////console.log('d', d)
		////console.log('settings', settings)

		// Requete ajax pour envoyer le fichier
		$.ajax({
			url:settings.upload_action_url,
			type: 'POST',
			data: d,
			async: true,

			xhr:provider,
			processData:false,
			contentType:false,
			success:function(data) {
				settings.success_handler(data)
			},
			error:function(error){
				recap_line.find('#recap_file_progress').html('').append(error_div.attr('title', error.statusText))
				recap_line.addClass('upload-result-error')
				if (settings.error_handler != null) {
					settings.error_handler()
				}
				
			}
		});

	});

}

// prevent default event and its propagationi
function stop_event(event){
	event.stopPropagation();
	event.preventDefault();
	return false;
}

function getReadableFileSizeString(fileSizeInBytes) {

    var i = -1;
    var byteUnits = [' kB', ' MB', ' GB', ' TB', ' PB', ' EB', ' ZB', ' YB'];
    do {
        fileSizeInBytes = fileSizeInBytes / 1024;
        i++;
    } while (fileSizeInBytes > 1024);

    return Math.max(fileSizeInBytes, 0.1).toFixed(1) + byteUnits[i];
};<|MERGE_RESOLUTION|>--- conflicted
+++ resolved
@@ -42,8 +42,8 @@
 
     	// apply default css
     	$(this).addClass('upload_area_default');
-<<<<<<< HEAD
     	
+    	    	
     	// bind our events to the "normal" http file browser, if found
     	if ($('#classic_upload') != []) {
 			$('#classic_upload').change(function(event){
@@ -59,32 +59,6 @@
 				}
 			});
 		}
-=======
-
-    	// append the "normal upload" form
-    	normal_html = "<input type='file' id='classic_upload'/>"
-    	$(settings.recap_element).append(normal_html)
-
-    	// bind our events to the "normal" http file browser
-		$('#classic_upload').change(function(event){
-			// get files
-			var files = event.target.files
-
-			if (settings.run_function != null) {
-				// the default action is overwritten
-				settings.run_function(files, settings)
-			}
-			else {
-				do_upload(files, settings)
-			}
-		});
-
-
-
-    	//$(this).bind({
-		//	"dragenter dragexit dragover" : stop_event,
-		//});
->>>>>>> 58fc7a19
     });
   };
 })( jQuery );
@@ -189,7 +163,7 @@
 
 	  	// AT this point, all should be ok
 
-<<<<<<< HEAD
+
 		// bind upload events
 		var xhr = jQuery.ajaxSettings.xhr();
 		if(xhr.upload){
@@ -201,75 +175,7 @@
 							.html('<div class="progress progress-striped" style="display:\'inline\'"> <div class="bar" style="width: '+percentage+'%;">'+percentage+'%</div></div>')
 					recap_line.addClass('upload-result-success')
 					////console.log("Percentage loaded: ", percentage);
-=======
-			// bind upload events
-			var xhr = jQuery.ajaxSettings.xhr();
-			if(xhr.upload){
-				xhr.upload.addEventListener('progress', function (e) {
-					if (e.lengthComputable) {
-	                    var percentage = Math.round((e.loaded * 100) / e.total);
-					    recap_line
-					    	.find('#recap_file_progress')
-					    		.html('<div class="progress progress-striped" style="display:\'inline\'"> <div class="bar" style="width: '+percentage+'%;">'+percentage+'%</div></div>')
-	                    ////console.log("Percentage loaded: ", percentage);
-	                }
-	                stop_event(e)
-	            }, false);
-			}
-
-			xhr.upload.addEventListener("load", function(e) {
-					//console.log('LOAD EVENT', e)
-					stop_event(e)
-				}, false);
-			xhr.upload.addEventListener("error", function(e) {
-					//console.log('RROR EVENT')
-					stop_event(e)
-				}, false);
-			xhr.upload.addEventListener("abort", function() {
-					//console.log('CANCEL EVENT')
-					stop_event(e)
-				}, false);
-
-
-
-			provider=function(){ return xhr; };
-
-			var csrf_token = {};
-			if ($('input[name$="csrfmiddlewaretoken"]') != null) {
-				csrf_token = { csrfmiddlewaretoken : $('input[name$="csrfmiddlewaretoken"]').attr('value') }
-			}
-
-
-			var datas = $.extend( {
-		    	'file': file,			// post upload action
-
-		    }, csrf_token);
-
-		    d = new FormData
-		  	$.map(datas, function(value, key) {
-		    	d.append(key, value)
-		    })
-
-			////console.log('d', d)
-			////console.log('settings', settings)
-
-			// Requete ajax pour envoyer le fichier
-			$.ajax({
-				url:settings.upload_action_url,
-				type: 'POST',
-				data: d,
-				async: true,
-
-				xhr:provider,
-				processData:false,
-				contentType:false,
-				success:function(data) {
-					settings.success_handler(data)
-				},
-				error:function(error){
-					recap_line.find('#recap_file_progress').html('').append(error_div.attr('title', error.statusText))
-					settings.error_handler()
->>>>>>> 58fc7a19
+
 				}
 				stop_event(e)
 			}, false);
@@ -338,7 +244,7 @@
 
 }
 
-// prevent default event and its propagationi
+// prevent default event and its propagation
 function stop_event(event){
 	event.stopPropagation();
 	event.preventDefault();
