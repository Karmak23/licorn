--- conflicted
+++ resolved
@@ -13,18 +13,12 @@
 from django.core.servers.basehttp   import FileWrapper
 from django.http					import HttpResponse
 
-<<<<<<< HEAD
 from licorn.foundations             import logging, pyutils, settings
 from licorn.foundations.ltrace      import *
 from licorn.foundations.ltraces     import *
 from licorn.foundations.styles      import *
+from licorn.foundations.base        import ObjectSingleton
 from licorn.core                    import LMC, version
-=======
-from licorn.foundations.ltrace  import *
-from licorn.foundations.ltraces import *
-from licorn.foundations         import logging, pyutils, settings
-from licorn.foundations.base    import ObjectSingleton
->>>>>>> b255ac6f
 
 # local imports
 from decorators                     import *
@@ -57,27 +51,22 @@
 
 # JS and RPC-JS related functions
 def notify(message, timeout=None, css_class=None):
-	""" TODO. """
+	""" OLD notification system (WMI2 version < 1.3.1). Please use
+		`notification()` instead (via the auto-instanciated
+		:class:`_notification` class), it is much simpler and feature
+		complete. """
 
 	assert ltrace_func(TRACE_DJANGO)
-<<<<<<< HEAD
-
-	# we use str() in case the message is currently unicode (and ALL our
-	# internal strings ARE unicode :-D
-	return format_RPC_JS('show_message_through_notification', str(message),
-											timeout or u'', css_class or u'')
-def format_RPC_JS(JS_method_name, *js_arguments):
-
-	assert ltrace_func(TRACE_DJANGO)
-
-	return { 	'method'    : JS_method_name,
-				'arguments' : [ json.dumps(unicode(a)
-=======
-	return format_RPC_JS('show_message_through_notification', message, timeout or u'', css_class or u'')
+	return format_RPC_JS('show_message_through_notification', message,
+							timeout or u'', css_class or u'')
 
 class _notification(ObjectSingleton):
 	""" This class avoids importing the WMI event App everywhere, when a
-		client-side notification is needed. """
+		client-side notification is needed.
+
+		.. versionadded:: 1.3.1, during the #762 re-implementation.
+	"""
+
 	def __import(self):
 		from licorn.interfaces.wmi.app import wmi_event_app
 		self.wmi_event_app = wmi_event_app
@@ -110,7 +99,6 @@
 	assert ltrace_func(TRACE_DJANGO)
 	return { 'method'    : JS_method_name,
 						'arguments' : [ json.dumps(unicode(a)
->>>>>>> b255ac6f
 											if type(a) == types.StringType
 											else a) for a in js_arguments ] }
 def dynamic_urlpatterns(dirname):
