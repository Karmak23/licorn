--- conflicted
+++ resolved
@@ -205,18 +205,10 @@
 															prefix='export_')
 
 		for chunk in export:
-<<<<<<< HEAD
 			os.write(export_handler, chunk)
 		os.close(export_handler)
 
 		return HttpResponse(json.dumps({ "file_name" : export_filename, "preview": export}))
-=======
-			destination.write(chunk)
-		destination.close()
-
-		return HttpResponse(json.dumps({ "file_name" : export_filename, "preview": export}))
-
->>>>>>> b255ac6f
 
 	return HttpResponse('MASSIVE DONE.')
 
