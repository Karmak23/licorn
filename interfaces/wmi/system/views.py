--- conflicted
+++ resolved
@@ -211,7 +211,6 @@
 	# request, session,
 	return render_to_response('system/status.html')
 
-<<<<<<< HEAD
 @login_required
 def test(request):
 
@@ -264,7 +263,6 @@
 
 	else:
 		return HttpResponseBadRequest(_(u'Bad file specification or path.'))
-
 @staff_only
 def main(request, sort="name", order="asc", select=None, **kwargs):
 
@@ -278,8 +276,6 @@
 			'is_super_user'     : request.user.is_superuser,
 		})
 
-=======
->>>>>>> b255ac6f
 @staff_only
 def shutdown(request, reboot=False):
 	LMC.system.shutdown(reboot=reboot)
@@ -312,7 +308,9 @@
 @login_required
 def view_groups(request):
 	""" return the html table groups for the currently logged in user """
+	print "vgroups"
 	user = LMC.users.by_login(str(request.user))
+	print user
 
 	resps     = []
 	guests    = []
